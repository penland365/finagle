package com.twitter.finagle.tracing

import com.twitter.conversions.time._
import com.twitter.finagle._
import com.twitter.finagle.builder.{ClientBuilder, ServerBuilder}
import com.twitter.finagle.client._
import com.twitter.finagle.dispatch._
import com.twitter.finagle.netty3._
import com.twitter.finagle.param.ReqRepToTraceId
import com.twitter.finagle.server._
import com.twitter.finagle.Stack
import com.twitter.finagle.transport.Transport
import com.twitter.finagle.{param => fparam}
import com.twitter.io.Charsets
import com.twitter.util._
import java.net.{InetAddress, SocketAddress, InetSocketAddress}
import org.jboss.netty.channel.{Channels, ChannelPipelineFactory}
import org.jboss.netty.handler.codec.string.{StringEncoder, StringDecoder}
import org.junit.runner.RunWith
import org.scalatest.FunSuite
import org.scalatest.junit.JUnitRunner

private object StringServerCodec extends com.twitter.finagle.Codec[String, String] {
  val pipelineFactory = StringServerPipeline
}

private object StringClientCodec extends com.twitter.finagle.Codec[String, String] {
  val pipelineFactory = StringClientPipeline
}

@RunWith(classOf[JUnitRunner])
class DefaultTracingTest extends FunSuite with StringClient with StringServer {
  object Svc extends Service[String, String] {
    def apply(str: String): Future[String] = Future.value(str)
  }

  def assertAnnotationsInOrder(tracer: Seq[Record], annos: Seq[Annotation]) {
    assert(tracer.collect { case Record(_, _, ann, _) if annos.contains(ann) => ann } == annos)
  }

  val serviceTransport: (Transport[String, String], Service[String, String],
    ServerDispatcherInitializer) => Closable = 
        (t: Transport[String, String], s: Service[String, String], 
          sdi: ServerDispatcherInitializer) => 
          new SerialServerDispatcher(t, s, sdi)

  /**
   * Ensure all annotations have the same TraceId (unique to server and client though)
   * Ensure core annotations are present and properly ordered
   */
  def testCoreTraces(f: (Tracer, Tracer) => (Service[String, String])) {
    val combinedTracer = new BufferingTracer
    class MultiTracer extends BufferingTracer {
      override def record(rec: Record) {
        super.record(rec)
        combinedTracer.record(rec)
      }
    }
    val serverTracer = new MultiTracer
    val clientTracer = new MultiTracer

    Await.result(f(serverTracer, clientTracer)("foo"), 1.second)

    assert(serverTracer.map(_.traceId).toSet.size == 1)
    assert(clientTracer.map(_.traceId).toSet.size == 1)


    assertAnnotationsInOrder(combinedTracer.toSeq, Seq(
      Annotation.ServiceName("theClient"),
      Annotation.ClientSend(),
      Annotation.ServiceName("theServer"),
      Annotation.ServerRecv(),
      Annotation.ServerSend(),
      Annotation.ClientRecv()))
  }

  test("core events are traced in the stack client/server") {
    testCoreTraces { (serverTracer, clientTracer) =>
      val svc = stringServer
        .configured(fparam.Tracer(serverTracer))
        .configured(fparam.Label("theServer"))
        .serve("localhost:*", Svc)

      stringClient
        .configured(fparam.Tracer(clientTracer))
        .configured(fparam.Label("theClient"))
        .newService(svc)
    }
  }

<<<<<<< HEAD
  test("core events are traced in the DefaultClient/DefaultServer") {
    testCoreTraces { (serverTracer, clientTracer) =>
      val server = DefaultServer[String, String, String, String](
        name = "theServer",
        listener = Netty3Listener("theServer", StringServerPipeline),
        serviceTransport = serviceTransport,
        tracer = serverTracer)

      val client = DefaultClient[String, String](
        name = "theClient",
        endpointer = Bridge[String, String, String, String](
          Netty3Transporter("theClient", StringClientPipeline), new SerialClientDispatcher(_)),
        tracer = clientTracer)

      val svc = server.serve("localhost:*", Svc)
      client.newService(svc)
    }
  }

=======
>>>>>>> ccf46174
  test("core events are traced in the ClientBuilder/ServerBuilder") {
    testCoreTraces { (serverTracer, clientTracer) =>
      val svc = ServerBuilder()
        .name("theServer")
        .bindTo(new InetSocketAddress(InetAddress.getLoopbackAddress, 0))
        .codec(StringServerCodec)
        .tracer(serverTracer)
        .build(Svc)

      ClientBuilder()
        .name("theClient")
        .hosts(svc.boundAddress.asInstanceOf[InetSocketAddress])
        .codec(StringClientCodec)
        .hostConnectionLimit(1)
        .tracer(clientTracer)
        .build()
    }
  }
}<|MERGE_RESOLUTION|>--- conflicted
+++ resolved
@@ -88,28 +88,6 @@
     }
   }
 
-<<<<<<< HEAD
-  test("core events are traced in the DefaultClient/DefaultServer") {
-    testCoreTraces { (serverTracer, clientTracer) =>
-      val server = DefaultServer[String, String, String, String](
-        name = "theServer",
-        listener = Netty3Listener("theServer", StringServerPipeline),
-        serviceTransport = serviceTransport,
-        tracer = serverTracer)
-
-      val client = DefaultClient[String, String](
-        name = "theClient",
-        endpointer = Bridge[String, String, String, String](
-          Netty3Transporter("theClient", StringClientPipeline), new SerialClientDispatcher(_)),
-        tracer = clientTracer)
-
-      val svc = server.serve("localhost:*", Svc)
-      client.newService(svc)
-    }
-  }
-
-=======
->>>>>>> ccf46174
   test("core events are traced in the ClientBuilder/ServerBuilder") {
     testCoreTraces { (serverTracer, clientTracer) =>
       val svc = ServerBuilder()
